--- conflicted
+++ resolved
@@ -3,105 +3,17 @@
 import argparse
 import texttable
 
-<<<<<<< HEAD
-=======
-
-def format_r(res):
-    """Resistor values in human readable format"""
-    if res >= 1000000:
-        res = "{:.1f}M".format(res / 1000000.0)
-        return res
-    elif res >= 1000:
-        res = "{:.1f}K".format(res / 1000.0)
-        return res
-    else:
-        res = "{:.1f}".format(res)
-        return res
-
-def error_max(vin_ideal, vout_ideal, res1, res2, tol):
-    """Worst case scenario error"""
-    err0 = abs(vout_ideal - vin_ideal * res1 / (res1 + res2))
-    err1 = abs(vout_ideal - \
-            vin_ideal * res1 / (res1 + ((1-tol) / (1+tol)) * res2))
-    err2 = abs(vout_ideal - \
-            vin_ideal * res1 / (res1 + ((1+tol) / (1-tol)) * res2))
-    return max((err0, err1, err2))
-
-
-def main():
-    """ Where the magic happens (fuck you pylint)"""
-    # standard resistor values series
-    e12_series = [100, 120, 150, 180, 220, 270, 330, 390, 470, 560, 680, 820]
-    e24_series = [100, 110, 120, 130, 150, 160, 180, 200, 220, 240, 270, 300,
-                  330, 360, 390, 430, 470, 510, 560, 620, 680, 750, 820, 910]
-    e48_series = [100, 105, 110, 115, 121, 127, 133, 140, 147, 154, 162, 169,
-                  178, 187, 196, 205, 215, 226, 237, 249, 261, 274, 287, 301,
-                  316, 332, 348, 365, 383, 402, 422, 442, 464, 487, 511, 536,
-                  562, 590, 619, 649, 681, 715, 750, 787, 825, 866, 909, 953]
-    e96_series = [100, 102, 105, 107, 110, 113, 115, 118, 121, 124, 127, 130,
-                  133, 137, 140, 143, 147, 150, 154, 158, 162, 165, 169, 174,
-                  178, 182, 187, 191, 196, 200, 205, 210, 215, 221, 226, 232,
-                  237, 243, 249, 255, 261, 267, 274, 280, 287, 294, 301, 309,
-                  316, 324, 332, 340, 348, 357, 365, 374, 383, 392, 402, 412,
-                  422, 432, 442, 453, 464, 475, 487, 499, 511, 523, 536, 549,
-                  562, 576, 590, 604, 619, 634, 649, 665, 681, 698, 715, 732,
-                  750, 768, 787, 806, 825, 845, 866, 887, 909, 931, 953, 976]
-    e192_series = [100, 101, 102, 104, 105, 106, 107, 109, 110, 111, 113, 114,
-                   115, 117, 118, 120, 121, 123, 124, 126, 127, 129, 130, 132,
-                   133, 135, 137, 138, 140, 142, 143, 145, 147, 149, 150, 152,
-                   154, 156, 158, 160, 162, 164, 165, 167, 169, 172, 174, 176,
-                   178, 180, 182, 184, 187, 189, 191, 193, 196, 198, 200, 203,
-                   205, 208, 210, 213, 215, 218, 221, 223, 226, 229, 232, 234,
-                   237, 240, 243, 246, 249, 252, 255, 258, 261, 264, 267, 271,
-                   274, 277, 280, 284, 287, 291, 294, 298, 301, 305, 309, 312,
-                   316, 320, 324, 328, 332, 336, 340, 344, 348, 352, 357, 361,
-                   365, 370, 374, 379, 383, 388, 392, 397, 402, 407, 412, 417,
-                   422, 427, 432, 437, 442, 448, 453, 459, 464, 470, 475, 481,
-                   487, 493, 499, 505, 511, 517, 523, 530, 536, 542, 549, 556,
-                   562, 569, 576, 583, 590, 597, 604, 612, 619, 626, 634, 642,
-                   649, 657, 665, 673, 681, 690, 698, 706, 715, 723, 732, 741,
-                   750, 759, 768, 777, 787, 796, 806, 816, 825, 835, 845, 856,
-                   866, 876, 887, 898, 909, 920, 931, 942, 953, 965, 976, 988]
-
-    # resistor orders of magnitude
-    r_factors = range(7)
-
-    #argparser
-    parser = argparse.ArgumentParser(description='Calculate the resitor values \
-            for a voltage divisor.')
-    parser.add_argument('vin_ideal', metavar='Vin', type=float, \
-            help='input voltage (V)')
-    parser.add_argument('vout_ideal', metavar='Vout', type=float, \
-            help='output voltage (V)')
-    parser.add_argument('-c', dest='max_current', \
-            type=float, default=100, help='maximum current (mA)')
-    parser.add_argument('-e', dest='err_tol', type=float, \
-            default=0.5, help='tolerated error (V)')
-    parser.add_argument('-s', dest='e_series', type=str, default='e24', \
-            choices=['e12', 'e24', 'e48', 'e48', 'e96', 'e192'], \
-            help='E series')
-
-    args = parser.parse_args()
-
-    # get desired values
-    vin_ideal = args.vin_ideal
-    vout_ideal = args.vout_ideal
-    err_tol = args.err_tol
-    e_series = args.e_series
-    max_current = args.max_current
->>>>>>> ea7eff9b
-
-############### Global variables ###############
+### Global variables
 
 # standard resistor values series
-e12_series = [100, 120, 150, 180, 220, 270, 330, 390, 470, 560, 680, 820]
-e24_series = [100, 110, 120, 130, 150, 160, 180, 200, 220, 240, 270, 300,
+E12_SERIES = [100, 120, 150, 180, 220, 270, 330, 390, 470, 560, 680, 820]
+E24_SERIES = [100, 110, 120, 130, 150, 160, 180, 200, 220, 240, 270, 300,
               330, 360, 390, 430, 470, 510, 560, 620, 680, 750, 820, 910]
-e48_series = [100, 105, 110, 115, 121, 127, 133, 140, 147, 154, 162, 169,
+E48_SERIES = [100, 105, 110, 115, 121, 127, 133, 140, 147, 154, 162, 169,
               178, 187, 196, 205, 215, 226, 237, 249, 261, 274, 287, 301,
               316, 332, 348, 365, 383, 402, 422, 442, 464, 487, 511, 536,
               562, 590, 619, 649, 681, 715, 750, 787, 825, 866, 909, 953]
-e96_series = [100, 102, 105, 107, 110, 113, 115, 118, 121, 124, 127, 130,
+E96_SERIES = [100, 102, 105, 107, 110, 113, 115, 118, 121, 124, 127, 130,
               133, 137, 140, 143, 147, 150, 154, 158, 162, 165, 169, 174,
               178, 182, 187, 191, 196, 200, 205, 210, 215, 221, 226, 232,
               237, 243, 249, 255, 261, 267, 274, 280, 287, 294, 301, 309,
@@ -109,7 +21,7 @@
               422, 432, 442, 453, 464, 475, 487, 499, 511, 523, 536, 549,
               562, 576, 590, 604, 619, 634, 649, 665, 681, 698, 715, 732,
               750, 768, 787, 806, 825, 845, 866, 887, 909, 931, 953, 976]
-e192_series = [100, 101, 102, 104, 105, 106, 107, 109, 110, 111, 113, 114,
+E192_SERIES = [100, 101, 102, 104, 105, 106, 107, 109, 110, 111, 113, 114,
                115, 117, 118, 120, 121, 123, 124, 126, 127, 129, 130, 132,
                133, 135, 137, 138, 140, 142, 143, 145, 147, 149, 150, 152,
                154, 156, 158, 160, 162, 164, 165, 167, 169, 172, 174, 176,
@@ -127,33 +39,33 @@
                866, 876, 887, 898, 909, 920, 931, 942, 953, 965, 976, 988]
 
 # resistor orders of magnitude
-r_factors = range(7)
+R_FACTORS = range(7)
 
 
-############### Functions ###############
+### Functions
 
 def eseries_select(e_series):
     """Get resistor value series"""
     # get resistor series according to user choice
     if e_series == 'e192':
-        r_series = [x / 100.0 for x in e192_series]
+        r_series = [x / 100.0 for x in E192_SERIES]
         r_tol = 0.005
     elif e_series == 'e96':
-        r_series = [x / 100.0 for x in e96_series]
+        r_series = [x / 100.0 for x in E96_SERIES]
         r_tol = 0.01
     elif e_series == 'e48':
-        r_series = [x / 100.0 for x in e48_series]
+        r_series = [x / 100.0 for x in E48_SERIES]
         r_tol = 0.02
     elif e_series == 'e12':
-        r_series = [x / 100.0 for x in e12_series]
+        r_series = [x / 100.0 for x in E12_SERIES]
         r_tol = 0.10
     else:
-        r_series = [x / 100.0 for x in e24_series] # e24 = default series
+        r_series = [x / 100.0 for x in E24_SERIES] # e24 = default series
         r_tol = 0.05
 
     # compute resistor values
     r_values = []
-    for j in r_factors:
+    for j in R_FACTORS:
         for i in r_series:
             res = i * 10**j
             r_values.append(res)
@@ -161,23 +73,25 @@
     # return the array of resistor values
     return r_tol, r_values
 
-def error_max(vin_ideal, vout_ideal, r1, r2, tol):
+def error_max(vin_ideal, vout_ideal, res1, res2, tol):
     """Worst case scenario error"""
-    err1 = abs(vout_ideal - vin_ideal * r1 / (r1 + ((1-tol) / (1+tol)) * r2))
-    err2 = abs(vout_ideal - vin_ideal * r1 / (r1 + ((1+tol) / (1-tol)) * r2))
+    err1 = abs(vout_ideal - \
+            vin_ideal * res1 / (res1 + ((1-tol) / (1+tol)) * res2))
+    err2 = abs(vout_ideal - \
+            vin_ideal * res1 / (res1 + ((1+tol) / (1-tol)) * res2))
     return max((err1, err2))
 
-def format_r(r):
+def format_r(res):
     """Resistor values in human readable format"""
-    if r >= 1000000:
-        r = "{:.1f}M".format(r / 1000000.0)
-        return r
-    elif r >= 1000:
-        r = "{:.1f}K".format(r / 1000.0)
-        return r
+    if res >= 1000000:
+        res = "{:.1f}M".format(res / 1000000.0)
+        return res
+    elif res >= 1000:
+        res = "{:.1f}K".format(res / 1000.0)
+        return res
     else:
-        r = "{:.1f}".format(r)
-        return r
+        res = "{:.1f}".format(res)
+        return res
 
 def comp_comb(vin_ideal, vout_ideal, r_tol, r_values, max_current, err_tol):
     """Compute all combinations of suitable resistors"""
@@ -197,7 +111,7 @@
 
     return r_comb_list
 
-def print_table(mylist):
+def print_table(r_comb_list):
     """Print a pretty table using texttable module"""
     table = texttable.Texttable()
 
@@ -205,40 +119,34 @@
     table.set_cols_dtype(['t', 't', 't', 't', 't', 't'])
     table.set_cols_align(['r', 'r', 'r', 'r', 'r', 'r'])
 
-<<<<<<< HEAD
-    r_comb_rows = [["R1", "R2", "Vout (V)", "Error (V)", "Error (%)", \
-                    "Current (mA)"]]
-    for tu in mylist:
-        r_comb_rows.append(list(tu))
-=======
     r_comb_rows = \
             [["R1", "R2", "Vout (V)", "Error (V)", "Error (%)", "Current (mA)"]]
     for res_comb in r_comb_list:
         r_comb_rows.append(list(res_comb))
->>>>>>> ea7eff9b
 
     table.add_rows(r_comb_rows)
 
     print table.draw()
 
-
-############### Main ###############
+### Main
 
 def main():
-    # arguments parser
+    """ Where the magic happens (fuck you pylint)"""
+
+    #argparser
     parser = argparse.ArgumentParser(description='Calculate the resitor values \
             for a voltage divisor.')
     parser.add_argument('vin_ideal', metavar='Vin', type=float, \
-            help = 'input voltage (V)')
-    parser.add_argument('vout_ideal', metavar = 'Vout', type=float, \
-            help = 'output voltage (V)')
-    parser.add_argument('-c', dest = 'max_current', \
-            type=float, default = 100, help = 'maximum current (mA)')
-    parser.add_argument('-e', dest = 'err_tol', type=float, \
-            default = 0.5, help = 'tolerated error (V)')
-    parser.add_argument('-s', dest = 'e_series', type=str, default = 'e24', \
-            choices = ['e12', 'e24', 'e48', 'e48', 'e96', 'e192'], \
-            help = 'E series')
+            help='input voltage (V)')
+    parser.add_argument('vout_ideal', metavar='Vout', type=float, \
+            help='output voltage (V)')
+    parser.add_argument('-c', dest='max_current', \
+            type=float, default=100, help='maximum current (mA)')
+    parser.add_argument('-e', dest='err_tol', type=float, \
+            default=0.5, help='tolerated error (V)')
+    parser.add_argument('-s', dest='e_series', type=str, default='e24', \
+            choices=['e12', 'e24', 'e48', 'e48', 'e96', 'e192'], \
+            help='E series')
 
     args = parser.parse_args()
 

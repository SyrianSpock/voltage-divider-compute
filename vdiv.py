import numpy as np
import texttable

def format_r(r):
    """Resistor values in human readable format"""
    if r >= 1000000:
        r = "{:.1f}M".format(r / 1000000.0)
        return r
    elif r >= 1000:
        r = "{:.1f}K".format(r / 1000.0)
        return r
    else:
        r = "{:.1f}".format(r)
        return r

<<<<<<< HEAD
def error_max(vin_ideal, vout_ideal, r1, r2, tol):
    err1 = np.absolute(vout_ideal - vin_ideal * (1+tol)*r1 / ((1+tol) * r1 + (1-tol) * r2))
    err2 = np.absolute(vout_ideal - vin_ideal * (1-tol)*r1 / ((1-tol) * r1 + (1+tol) * r2))

    return max((err1, err2))


# standard resistor values
r_series = np.array([1.0, 1.1, 1.2, 1.3, 1.5, 1.6, 1.8, 2.0, 2.2, 2.4, 2.7,
                     3.0,3.3, 3.6, 3.9, 4.3, 4.7, 5.1, 5.6, 6.2, 6.8, 7.5,
                     8.2, 9.1])
# resistor orders of magnitude
r_factors = np.array([0, 1, 2, 3, 4, 5, 6])

# get desired values
vin_ideal = float(raw_input('Input voltage (V): '))
vout_ideal = float(raw_input('Output voltage (V): '))
err_tolerance = float(raw_input('Tolerated error (V): '))
r_tol = float(raw_input('Resistance tolerance (%): '))/100.0
max_current = float(raw_input('Maximum current (mA): '))
=======
def main():
    # standard resistor values
    r_series = np.array([1.0, 1.1, 1.2, 1.3, 1.5, 1.6, 1.8, 2.0, 2.2, 2.4, 2.7,
                         3.0,3.3, 3.6, 3.9, 4.3, 4.7, 5.1, 5.6, 6.2, 6.8, 7.5,
                         8.2, 9.1])
    # resistor orders of magnitude
    r_factors = np.array([0, 1, 2, 3, 4, 5, 6])

    # get desired values
    vin_ideal = float(raw_input('Input voltage (V): '))
    vout_ideal = float(raw_input('Output voltage (V): '))
    err_tolerance = float(raw_input('Tolerated error (V): '))
    max_current = float(raw_input('Maximum current (mA): '))
>>>>>>> 03b81937

    # compute resistor values
    r_values = []
    for i in r_series:
        for j in r_factors:
            r = i * 10**j
            r_values.append(r)

<<<<<<< HEAD
# compute combinations
r_comb_list = []
for r1 in r_values:
    for r2 in r_values:
        vout = vin_ideal * r1 / (r1 + r2)
        error = np.linalg.norm(vout - vout_ideal)
        current = 1000 * vin_ideal / (r1 + r2)
        if error <= err_tolerance and current <= max_current \
                and error_max(vin_ideal, vout_ideal, r1, r2, r_tol) <= err_tolerance:
            r_comb_list.append((format_r(r1),
                                format_r(r2),
                                "{0:.2e}".format(error),
                                "{0:.2%}".format(error / vout_ideal),
                                "{0:.2f}".format(current)))
=======
    # compute combinations
    r_comb_list = []
    for r1 in r_values:
        for r2 in r_values:
            vout = vin_ideal * r1 / (r1 + r2)
            error = np.linalg.norm(vout - vout_ideal)
            current = 1000 * vin_ideal / (r1 + r2)
            if error <= err_tolerance and current <= max_current:
                r_comb_list.append((format_r(r1),
                                    format_r(r2),
                                    "{0:.6f}".format(error),
                                    "{0:.4%}".format(error / vout_ideal),
                                    "{0:.4f}".format(current)))
>>>>>>> 03b81937

    # sort by error
    r_comb_list = sorted(r_comb_list, key=lambda x: x[2])

    # print in a pretty table
    table = texttable.Texttable()

    table.set_deco(texttable.Texttable.HEADER)
    table.set_cols_dtype(['t', 't', 'e', 't', 't'])
    table.set_cols_align(["r", "r", "r", "r", "r"])

    r_comb_rows = [["R1", "R2", "Error (V)", "Error (%)", "Current (mA)"]]
    for tu in r_comb_list:
        r_comb_rows.append(list(tu))

    table.add_rows(r_comb_rows)

    print table.draw()

if __name__ == "__main__":
    main()<|MERGE_RESOLUTION|>--- conflicted
+++ resolved
@@ -13,7 +13,6 @@
         r = "{:.1f}".format(r)
         return r
 
-<<<<<<< HEAD
 def error_max(vin_ideal, vout_ideal, r1, r2, tol):
     err1 = np.absolute(vout_ideal - vin_ideal * (1+tol)*r1 / ((1+tol) * r1 + (1-tol) * r2))
     err2 = np.absolute(vout_ideal - vin_ideal * (1-tol)*r1 / ((1-tol) * r1 + (1+tol) * r2))
@@ -21,20 +20,6 @@
     return max((err1, err2))
 
 
-# standard resistor values
-r_series = np.array([1.0, 1.1, 1.2, 1.3, 1.5, 1.6, 1.8, 2.0, 2.2, 2.4, 2.7,
-                     3.0,3.3, 3.6, 3.9, 4.3, 4.7, 5.1, 5.6, 6.2, 6.8, 7.5,
-                     8.2, 9.1])
-# resistor orders of magnitude
-r_factors = np.array([0, 1, 2, 3, 4, 5, 6])
-
-# get desired values
-vin_ideal = float(raw_input('Input voltage (V): '))
-vout_ideal = float(raw_input('Output voltage (V): '))
-err_tolerance = float(raw_input('Tolerated error (V): '))
-r_tol = float(raw_input('Resistance tolerance (%): '))/100.0
-max_current = float(raw_input('Maximum current (mA): '))
-=======
 def main():
     # standard resistor values
     r_series = np.array([1.0, 1.1, 1.2, 1.3, 1.5, 1.6, 1.8, 2.0, 2.2, 2.4, 2.7,
@@ -47,8 +32,8 @@
     vin_ideal = float(raw_input('Input voltage (V): '))
     vout_ideal = float(raw_input('Output voltage (V): '))
     err_tolerance = float(raw_input('Tolerated error (V): '))
+    r_tol = float(raw_input('Resistance tolerance (%): '))/100.0
     max_current = float(raw_input('Maximum current (mA): '))
->>>>>>> 03b81937
 
     # compute resistor values
     r_values = []
@@ -57,22 +42,6 @@
             r = i * 10**j
             r_values.append(r)
 
-<<<<<<< HEAD
-# compute combinations
-r_comb_list = []
-for r1 in r_values:
-    for r2 in r_values:
-        vout = vin_ideal * r1 / (r1 + r2)
-        error = np.linalg.norm(vout - vout_ideal)
-        current = 1000 * vin_ideal / (r1 + r2)
-        if error <= err_tolerance and current <= max_current \
-                and error_max(vin_ideal, vout_ideal, r1, r2, r_tol) <= err_tolerance:
-            r_comb_list.append((format_r(r1),
-                                format_r(r2),
-                                "{0:.2e}".format(error),
-                                "{0:.2%}".format(error / vout_ideal),
-                                "{0:.2f}".format(current)))
-=======
     # compute combinations
     r_comb_list = []
     for r1 in r_values:
@@ -80,13 +49,13 @@
             vout = vin_ideal * r1 / (r1 + r2)
             error = np.linalg.norm(vout - vout_ideal)
             current = 1000 * vin_ideal / (r1 + r2)
-            if error <= err_tolerance and current <= max_current:
+            if error <= err_tolerance and current <= max_current \
+                    and error_max(vin_ideal, vout_ideal, r1, r2, r_tol) <= err_tolerance:
                 r_comb_list.append((format_r(r1),
                                     format_r(r2),
                                     "{0:.6f}".format(error),
                                     "{0:.4%}".format(error / vout_ideal),
                                     "{0:.4f}".format(current)))
->>>>>>> 03b81937
 
     # sort by error
     r_comb_list = sorted(r_comb_list, key=lambda x: x[2])
